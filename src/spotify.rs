--- conflicted
+++ resolved
@@ -14,14 +14,10 @@
     player::PlayerEvent,
     player::SinkStatus,
 };
-use serde_json;
 use std::sync::Arc;
 use tokio::sync::mpsc;
-<<<<<<< HEAD
 use warp::ws::Message;
 use crate::server::WsResult;
-=======
->>>>>>> 95c802ef
 use tokio::task;
 use warp::ws::Message;
 
